--- conflicted
+++ resolved
@@ -134,14 +134,9 @@
 				// async close
 				continue;
 			}
-			
+
 			connections.add(toRegister);
-<<<<<<< HEAD
-			toRegister.registrationEvent(NIOConnectionManager.this,
-				toRegister.getChannel().register(selector, toRegister.calcInterestOps(),toRegister));
-=======
 			toRegister.registrationEvent(NIOConnectionManager.this,key);
->>>>>>> 19998664
 		}
 	}
 	
