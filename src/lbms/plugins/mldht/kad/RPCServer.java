/*******************************************************************************
 * This Source Code Form is subject to the terms of the Mozilla Public
 * License, v. 2.0. If a copy of the MPL was not distributed with this
 * file, You can obtain one at http://mozilla.org/MPL/2.0/.
 ******************************************************************************/
package lbms.plugins.mldht.kad;

import lbms.plugins.mldht.kad.DHT.LogLevel;
import lbms.plugins.mldht.kad.messages.ErrorMessage;
import lbms.plugins.mldht.kad.messages.ErrorMessage.ErrorCode;
import lbms.plugins.mldht.kad.messages.FindNodeResponse;
import lbms.plugins.mldht.kad.messages.MessageBase;
import lbms.plugins.mldht.kad.messages.MessageBase.Method;
import lbms.plugins.mldht.kad.messages.MessageBase.Type;
import lbms.plugins.mldht.kad.messages.MessageDecoder;
import lbms.plugins.mldht.kad.messages.MessageException;
import lbms.plugins.mldht.kad.messages.PingRequest;
import lbms.plugins.mldht.kad.messages.PingResponse;
import lbms.plugins.mldht.kad.utils.AddressUtils;
import lbms.plugins.mldht.kad.utils.ByteWrapper;
import lbms.plugins.mldht.kad.utils.ResponseTimeoutFilter;
import lbms.plugins.mldht.kad.utils.ThreadLocalUtils;
import lbms.plugins.mldht.utils.ExponentialWeightendMovingAverage;
import lbms.plugins.mldht.utils.NIOConnectionManager;
import lbms.plugins.mldht.utils.Selectable;
import the8472.bencode.Tokenizer.BDecodingException;
import the8472.bencode.Utils;
import the8472.utils.concurrent.SerializedTaskExecutor;

import java.io.IOException;
import java.net.InetAddress;
import java.net.InetSocketAddress;
import java.net.SocketAddress;
import java.net.StandardSocketOptions;
import java.nio.ByteBuffer;
import java.nio.channels.DatagramChannel;
import java.nio.channels.SelectableChannel;
import java.nio.channels.SelectionKey;
import java.nio.charset.StandardCharsets;
import java.time.Duration;
import java.time.Instant;
import java.util.Collection;
import java.util.Formatter;
import java.util.LinkedHashMap;
import java.util.Map;
import java.util.Objects;
import java.util.Optional;
import java.util.Queue;
import java.util.concurrent.ConcurrentHashMap;
import java.util.concurrent.ConcurrentLinkedQueue;
import java.util.concurrent.ConcurrentMap;
import java.util.concurrent.CopyOnWriteArrayList;
import java.util.concurrent.ThreadLocalRandom;
import java.util.concurrent.TimeUnit;
import java.util.concurrent.atomic.AtomicInteger;
import java.util.function.Consumer;
import java.util.stream.Collectors;
import java.util.stream.Stream;

import static the8472.bencode.Utils.prettyPrint;
import static the8472.utils.Functional.typedGet;

/**
 * @author The_8472, Damokles
 *
 */
public class RPCServer {
	
	private static final int MTID_LENGTH = 6;
	
	public enum State {
		INITIAL,
		RUNNING,
		STOPPED
	}
	
	
	private State									state = State.INITIAL;
	private InetAddress								addr;
	private DHT										dh_table;
	private RPCServerManager						manager;
	private ConcurrentMap<ByteWrapper, RPCCall>		calls;
	private Queue<RPCCall>							call_queue;
	private Queue<EnqueuedSend>						pipeline;
	private volatile int							numReceived;
	private volatile int							numSent;
	private int										port;
	private Instant									startTime;
	private RPCStats								stats;
	// keeps track of RTT histogram for nodes not in our routing table
	private ResponseTimeoutFilter					timeoutFilter;
	private Key										derivedId;
	private InetSocketAddress						consensusExternalAddress;
	private SpamThrottle 							throttle = new SpamThrottle();
	private SpamThrottle 							requestThrottle;
	private ExponentialWeightendMovingAverage		unverifiedLossrate = new ExponentialWeightendMovingAverage().setWeight(0.01).setValue(0.5);
	private ExponentialWeightendMovingAverage		verifiedEntryLossrate = new ExponentialWeightendMovingAverage().setWeight(0.01).setValue(0.5);
	
	private LinkedHashMap<InetAddress, InetSocketAddress> originPairs  = new LinkedHashMap<InetAddress, InetSocketAddress>(64, 0.75f, true) {
		@Override
		protected boolean removeEldestEntry(Map.Entry<InetAddress,InetSocketAddress> eldest) {
			if(this.size() > 64)
				return true;
			return false;
		};
	};
	
	
	private volatile boolean isReachable = false;
	private int		numReceivesAtLastCheck = 0;
	private long	timeOfLastReceiveCountChange = 0;
	

	SocketHandler sel;

	public RPCServer (RPCServerManager manager, InetAddress addr, int port, RPCStats stats) {
		this.port = port;
		this.dh_table = manager.dht;
		timeoutFilter = new ResponseTimeoutFilter();
		pipeline = new ConcurrentLinkedQueue<>();
		calls = new ConcurrentHashMap<>(DHTConstants.MAX_ACTIVE_CALLS);
		call_queue = new ConcurrentLinkedQueue<>();
		this.stats = stats;
		this.addr = addr;
		this.manager = manager;
		// reserve an ID
		derivedId = dh_table.getNode().registerId();
		sel = new SocketHandler();
	}
	
	public DHT getDHT()
	{
		return dh_table;
	}
	
	public int getPort() {
		return port;
	}
	
	public InetAddress getBindAddress() {
		return addr;
	}
	
	/**
	 * @return external addess, if known (only ipv6 for now)
	 */
	public InetAddress getPublicAddress() {
		if(sel == null)
			return null;
		SelectableChannel chan = sel.getChannel();
		if(chan == null)
			return null;
		
		InetAddress addr = ((DatagramChannel)chan).socket().getLocalAddress();
		if(dh_table.getType().PREFERRED_ADDRESS_TYPE.isInstance(addr) && AddressUtils.isGlobalUnicast(addr))
			return addr;
		return null;
	}

	
	public Key getDerivedID() {
		return derivedId;
	}

	void setOutgoingThrottle(SpamThrottle throttle) {
		this.requestThrottle = throttle;
	}

	public SpamThrottle getRequestThrottle() {
		return this.requestThrottle;
	}

	/*
	 * (non-Javadoc)
	 * 
	 * @see lbms.plugins.mldht.kad.RPCServerBase#start()
	 */
	public void start() {
		if(state != State.INITIAL)
			throw new IllegalStateException("already initialized");
		startTime = Instant.now();
		state = State.RUNNING;
		DHT.logInfo("Starting RPC Server " + addr + " " + derivedId.toString(false));
		sel.start();

	}

	public State getState() {
		return state;
	}
	
	public void stop() {
		if(state == State.STOPPED)
			return;
		state = State.STOPPED;
		
		try
		{
			sel.close();
		} catch (IOException e)
		{
			DHT.log(e, LogLevel.Error);
		}
		dh_table.getNode().removeId(derivedId);
		manager.serverRemoved(this);
		Stream.of(calls.values().stream(), call_queue.stream(), pipeline.stream().map(es -> es.associatedCall).filter(Objects::nonNull)).flatMap(s -> s).forEach(r -> {
			r.cancel();
		});
		pipeline.clear();
		DHT.logInfo("Stopped RPC Server " + addr + " " + derivedId.toString(false));
	}
	
	
	Collection<Consumer<RPCCall>> enqueueEventConsumers = new CopyOnWriteArrayList<>();


	/* (non-Javadoc)
	 * @see lbms.plugins.mldht.kad.RPCServerBase#doCall(lbms.plugins.mldht.kad.messages.MessageBase)
	 */
	public void doCall(RPCCall c) {
		
		MessageBase req = c.getRequest();
		if(req.getServer() == null)
			req.setServer(this);
		
		enqueueEventConsumers.forEach(callback -> callback.accept(c));
		
		call_queue.add(c);

		drainTrigger.run();
	}

	Runnable drainTrigger = SerializedTaskExecutor.onceMore(this::drainQueue);

	private void drainQueue() {

		int capacity = DHTConstants.MAX_ACTIVE_CALLS  - calls.size();

		requestThrottle.decay();

		while(capacity > 0) {

			RPCCall c = call_queue.poll();

			if(c == null) {
				Runnable r = awaitingDeclog.poll();
				if(r != null) {
					r.run();
					continue;
				}
				break;
			}

			int delay = requestThrottle.calculateDelayAndAdd(c.getRequest().getDestination().getAddress());


			if(delay > 0) {
				delay += ThreadLocalRandom.current().nextInt(30, 50);
				DHT.logInfo("Queueing RPCCall (+"+delay+"ms), would be spamming remote peer " + c.getExpectedID() + " " + c.knownReachableAtCreationTime() + " " +  AddressUtils.toString(c.getRequest().getDestination()) + " " + c.getRequest().toString());
				dh_table.getScheduler().schedule(() -> {
					call_queue.add(c);
					drainTrigger.run();
					requestThrottle.saturatingDec(c.getRequest().getDestination().getAddress());
				}, delay, TimeUnit.MILLISECONDS);
				continue;
			}

			byte[] mtid = new byte[MTID_LENGTH];
			ThreadLocalUtils.getThreadLocalRandom().nextBytes(mtid);

			if(calls.putIfAbsent(new ByteWrapper(mtid),c) == null)
			{
				capacity--;
				dispatchCall(c, mtid);
			} else {
				// this is very unlikely to happen
				call_queue.add(c);
			}
		}
	}
	
	public void onEnqueue(Consumer<RPCCall> listener) {
		enqueueEventConsumers.add(listener);
	}
	
	private final RPCCallListener rpcListener = new RPCCallListener() {
		
		public void onTimeout(RPCCall c) {
			ByteWrapper w = new ByteWrapper(c.getRequest().getMTID());
			stats.addTimeoutMessageToCount(c.getRequest());
			if(c.knownReachableAtCreationTime())
				verifiedEntryLossrate.updateAverage(1.0);
			else
				unverifiedLossrate.updateAverage(1.0);
			calls.remove(w, c);
			dh_table.timeout(c);
			drainTrigger.run();
		}
		
		public void onStall(RPCCall c) {}
		public void onResponse(RPCCall c, MessageBase rsp) {
			if(c.knownReachableAtCreationTime())
				verifiedEntryLossrate.updateAverage(0.0);
			else
				unverifiedLossrate.updateAverage(0.0);
		}
	};
	
	/* (non-Javadoc)
	 * @see lbms.plugins.mldht.kad.RPCServerBase#ping(lbms.plugins.mldht.kad.Key, java.net.InetSocketAddress)
	 */
	public void ping (InetSocketAddress addr) {
		PingRequest pr = new PingRequest();
		pr.setID(derivedId);
		pr.setDestination(addr);
		doCall(new RPCCall(pr));
	}

	/* (non-Javadoc)
	 * @see lbms.plugins.mldht.kad.RPCServerBase#findCall(byte)
	 */
	public RPCCall findCall (byte[] mtid) {
		return calls.get(new ByteWrapper(mtid));
	}

	/// Get the number of active calls
	/* (non-Javadoc)
	 * @see lbms.plugins.mldht.kad.RPCServerBase#getNumActiveRPCCalls()
	 */
	public int getNumActiveRPCCalls () {
		return calls.size();
	}

	/**
	 * @return the numReceived
	 */
	public int getNumReceived () {
		return numReceived;
	}

	/**
	 * @return the numSent
	 */
	public int getNumSent () {
		return numSent;
	}

	/* (non-Javadoc)
	 * @see lbms.plugins.mldht.kad.RPCServerBase#getStats()
	 */
	public RPCStats getStats () {
		return stats;
	}
	
	public void checkReachability(long now) {
		// don't do pings too often if we're not receiving anything (connection might be dead)
		if(numReceived != numReceivesAtLastCheck)
		{
			isReachable = true;
			timeOfLastReceiveCountChange = now;
			numReceivesAtLastCheck = numReceived;
		} else if(now - timeOfLastReceiveCountChange > DHTConstants.REACHABILITY_TIMEOUT)
		{
			isReachable = false;
			timeoutFilter.reset();
		}
	}
	
	public boolean isReachable() {
		return isReachable;
	}
	
	private void handlePacket (ByteBuffer p, SocketAddress soa) {
		InetSocketAddress source = (InetSocketAddress) soa;
		int rawLength = p.remaining();
		
		// ignore port 0, can't respond to them anyway and responses to requests from port 0 will be useless too
		if(source.getPort() == 0)
			return;



		
		Map<String, Object> bedata = null;
		MessageBase msg = null;
		
		try {
			bedata = ThreadLocalUtils.getDecoder().decode(p);
			
			try {
				if (DHT.isLogLevelEnabled(LogLevel.Verbose)) {
					DHT.logVerbose("received: " + Utils.prettyPrint(bedata) + " from: " + source + " length: "+rawLength );
				}
			} catch (Exception e) {
				DHT.log(e, LogLevel.Error);
			}
		} catch(BDecodingException e) {
			p.rewind();
			DHT.logInfo("failed to decode message  " + Utils.stripToAscii(p) + " (length:"+p.remaining()+") from: " + source + " reason:" + e.getMessage());
			MessageBase err = new ErrorMessage(new byte[] {0,0,0,0}, ErrorCode.ProtocolError.code,"invalid bencoding: "+e.getMessage());
			err.setDestination(source);
			sendMessage(err);
			return;
		} catch(Exception e) {
			DHT.log(e, LogLevel.Error);
			p.rewind();
			DHT.logError("unexpected error while bdecoding message  " + Utils.stripToAscii(p) + " (length:"+p.remaining()+") from: " + source + " reason:" + e.getMessage());
			return;
		}
		
		try {
			MessageDecoder dec = new MessageDecoder((byte[] mtid) -> {
				return Optional.ofNullable(findCall(mtid)).map(RPCCall::getMessageMethod);
			}, dh_table.getType());
			
			p.rewind();
			dec.toDecode(p, bedata);
			msg = dec.parseMessage();
		} catch(MessageException e)
		{
			byte[] mtid = typedGet(bedata, MessageBase.TRANSACTION_KEY, byte[].class).orElse(new byte[MTID_LENGTH]);
			Method m = typedGet(bedata, MessageBase.Type.TYPE_KEY, byte[].class).map(b -> new String(b, StandardCharsets.ISO_8859_1)).map(MessageBase.messageMethod::get).orElse(Method.UNKNOWN);
			DHT.log(e.getMessage(), LogLevel.Debug);
			ErrorMessage err = new ErrorMessage(mtid, e.errorCode.code,e.getMessage());
			err.setDestination(source);
			err.setMethod(m);
			sendMessage(err);
			return;
		} catch(IOException e) {
			DHT.log(e, LogLevel.Error);
		}
		
		if(msg == null)
			return;
		
		if(DHT.isLogLevelEnabled(LogLevel.Debug))
			DHT.logDebug("RPC received message from "+source.getAddress().getHostAddress() + ":" + source.getPort() +" | "+msg.toString()+ " length: "+rawLength );
		stats.addReceivedMessageToCount(msg);
		msg.setOrigin(source);
		msg.setServer(this);
		
		// just respond to incoming requests, no need to match them to pending requests
		if(msg.getType() == Type.REQ_MSG) {
			handleMessage(msg);
			return;
		}
		
		
		if(msg.getType() == Type.RSP_MSG && msg.getMTID().length != MTID_LENGTH) {
			byte[] mtid = msg.getMTID();
			DHT.logDebug("response with invalid mtid length received: "+ Utils.prettyPrint(mtid));
			ErrorMessage err = new ErrorMessage(mtid, ErrorCode.ServerError.code, "received a response with a transaction id length of "+mtid.length+" bytes, expected [implementation-specific]: "+MTID_LENGTH+" bytes");
			err.setDestination(msg.getOrigin());
			sendMessage(err);
			return;
		}
		
			
		
		// check if this is a response to an outstanding request
		RPCCall c = calls.get(new ByteWrapper(msg.getMTID()));
		
		// message matches transaction ID and origin == destination
		if(c != null) {
			// we only check the IP address here. the routing table applies more strict checks to also verify a stable port
			if(c.getRequest().getDestination().getAddress().equals(msg.getOrigin().getAddress())) {
				// remove call first in case of exception
				if(calls.remove(new ByteWrapper(msg.getMTID()),c)) {
					msg.setAssociatedCall(c);
					c.response(msg);

					drainTrigger.run();
					// apply after checking for a proper response
					handleMessage(msg);
				}
				
				return;
			}
			
			// 1. the message is not a request
			// 2. transaction ID matched
			// 3. request destination did not match response source!!
			// 4. we're using random 48 bit MTIDs
			// this happening by chance is exceedingly unlikely
			
			// indicates either port-mangling NAT, a multhomed host listening on any-local address or some kind of attack
			// -> ignore response
			
			DHT.logError("mtid matched, socket address did not, ignoring message, request: " + c.getRequest().getDestination() + " -> response: " + msg.getOrigin() + " v:"+ msg.getVersion().map(Utils::prettyPrint).orElse(""));
			if(msg.getType() != MessageBase.Type.ERR_MSG && dh_table.getType() == DHT.DHTtype.IPV6_DHT) {
				// this is more likely due to incorrect binding implementation in ipv6. notify peers about that
				// don't bother with ipv4, there are too many complications
				MessageBase err = new ErrorMessage(msg.getMTID(), ErrorCode.GenericError.code, "A request was sent to " + c.getRequest().getDestination() + " and a response with matching transaction id was received from " + msg.getOrigin() + " . Multihomed nodes should ensure that sockets are properly bound and responses are sent with the correct source socket address. See BEPs 32 and 45.");
				err.setDestination(c.getRequest().getDestination());
				sendMessage(err);
			}

			// but expect an upcoming timeout if it's really just a misbehaving node
			c.setSocketMismatch();
			c.injectStall();
			
			return;
		}
		
		// a) it's a response b) didn't find a call c) uptime is high enough that it's not a stray from a restart
		// -> did not expect this response
		if (msg.getType() == Type.RSP_MSG && Duration.between(startTime, Instant.now()).getSeconds() > 2*60) {
			byte[] mtid = msg.getMTID();
			DHT.logDebug("Cannot find RPC call for response: "+ Utils.prettyPrint(mtid));
			ErrorMessage err = new ErrorMessage(mtid, ErrorCode.ServerError.code, "received a response message whose transaction ID did not match a pending request or transaction expired");
			err.setDestination(msg.getOrigin());
			sendMessage(err);
			return;
		}

		if (msg.getType() == Type.ERR_MSG) {
			handleMessage(msg);
			return;
		}
		
		DHT.logError("not sure how to handle message " + msg);
	}
	
	private void handleMessage(MessageBase msg) {
		if(msg.getType() == Type.RSP_MSG && msg.getPublicIP() != null)
			updatePublicIPConsensus(msg.getOrigin().getAddress(), msg.getPublicIP());
		dh_table.incomingMessage(msg);
		msg.apply(dh_table);
	}
	
	private void updatePublicIPConsensus(InetAddress source, InetSocketAddress addr) {
		if(!AddressUtils.isGlobalUnicast(addr.getAddress()))
			return;
		synchronized (originPairs) {
			originPairs.put(source, addr);
			if(originPairs.size() > 20) {
				originPairs.values().stream().collect(Collectors.groupingBy(o -> o, Collectors.counting())).entrySet().stream().max((a,b) -> (int)(a.getValue() - b.getValue())).ifPresent(e -> setConsensusAddress(e.getKey()));
			}
		}
				
	}
	
	private void setConsensusAddress(InetSocketAddress addr) {
		consensusExternalAddress = addr;
	}
	
	public InetSocketAddress getConsensusExternalAddress() {
		return consensusExternalAddress;
	}
	
	public Optional<InetAddress> getCombinedPublicAddress() {
		InetAddress fromSocket = getPublicAddress();
		if(fromSocket != null)
			return Optional.of(fromSocket);
		return Optional.ofNullable(getConsensusExternalAddress()).map(InetSocketAddress::getAddress);
	}
	
	Queue<Runnable> awaitingDeclog = new ConcurrentLinkedQueue<>();
	
	public void onDeclog(Runnable r) {
		awaitingDeclog.add(r);
	}

	private void fillPipe(EnqueuedSend es) {
		pipeline.add(es);
		sel.writeEvent();
	}
		

	private void dispatchCall(RPCCall call, byte[] mtid)
	{
		MessageBase msg = call.getRequest();
		msg.setMTID(mtid);
		call.addListener(rpcListener);
		
		// known nodes - routing table entries - keep track of their own RTTs
		// they are also biased towards lower RTTs compared to the general population encountered during regular lookups
		// don't let them skew the measurement of the general node population
		if(!call.knownReachableAtCreationTime())
			timeoutFilter.registerCall(call);
		
		EnqueuedSend es = new EnqueuedSend(msg, call);
		fillPipe(es);
	}

	/* (non-Javadoc)
	 * @see lbms.plugins.mldht.kad.RPCServerBase#sendMessage(lbms.plugins.mldht.kad.messages.MessageBase)
	 */
	public void sendMessage (MessageBase msg) {
		if(msg.getDestination() == null)
			throw new IllegalArgumentException("message destination must not be null");
		fillPipe(new EnqueuedSend(msg, null));
	}
	
	public ResponseTimeoutFilter getTimeoutFilter() {
		return timeoutFilter;
	}

	/*
	private void send (InetSocketAddress addr, byte[] msg) throws IOException {
		if (!sock.isClosed()) {
			DatagramPacket p = new DatagramPacket(msg, msg.length);
			p.setSocketAddress(addr);
			try
			{
				sock.send(p);
			} catch (IOException e)
			{
				if(sock.isClosed() || NetworkInterface.getByInetAddress(sock.getLocalAddress()) == null)
				{
					createSocket();
					sock.send(p);
				} else
				{
					throw e;
				}
			}

		}
	}*/

	@Override
	public String toString() {
		Formatter f = new Formatter();

		f.format("%s\tbind: %s consensus: %s%n", getDerivedID(), getBindAddress(), consensusExternalAddress);
		f.format("rx: %d tx: %d active: %d baseRTT: %d loss: %f  loss (verified): %f uptime: %s%n",
				numReceived, numSent, getNumActiveRPCCalls(), timeoutFilter.getStallTimeout(), unverifiedLossrate.getAverage(), verifiedEntryLossrate.getAverage() , age());
		f.format("RTT stats (%dsamples) %s", timeoutFilter.getSampleCount(), timeoutFilter.getCurrentStats());

		return f.toString();
	}
	
	Duration age() {
		Instant start = startTime;
		if(start == null)
			return Duration.ZERO;
		return Duration.between(start, Instant.now());
	}

	static final ThreadLocal<ByteBuffer> writeBuffer = ThreadLocal.withInitial(() -> ByteBuffer.allocateDirect(1500));
	static final ThreadLocal<ByteBuffer> readBuffer = ThreadLocal.withInitial(() -> ByteBuffer.allocateDirect(DHTConstants.RECEIVE_BUFFER_SIZE));

	class SocketHandler implements Selectable {
		DatagramChannel channel;
		
		private static final int NOT_INITIALIZED = -2;
		private static final int INITIALIZING = -1;
		private static final int WRITE_STATE_IDLE = 0;
		private static final int WRITE_STATE_WRITING = 2;
		private static final int WRITE_STATE_AWAITING_NIO_NOTIFICATION = 3;
		private static final int CLOSED = 4;
		
		private final AtomicInteger writeState = new AtomicInteger(NOT_INITIALIZED);
		NIOConnectionManager connectionManager;
		
		public SocketHandler() {

		}
		
		void start() {
			if(!writeState.compareAndSet(NOT_INITIALIZED, INITIALIZING)) {
				return;
			}
			
			try
			{
				timeoutFilter.reset();
	
				channel = DatagramChannel.open(dh_table.getType().PROTO_FAMILY);
				channel.configureBlocking(false);
				channel.setOption(StandardSocketOptions.SO_RCVBUF, 2*1024*1024);
				channel.setOption(StandardSocketOptions.SO_REUSEADDR, true);
				channel.bind(new InetSocketAddress(addr, port));
				connectionManager = dh_table.getConnectionManager();
				connectionManager.register(this);
				if(!writeState.compareAndSet(INITIALIZING, WRITE_STATE_IDLE)) {
					writeState.set(INITIALIZING);
					close();
					
				}
			} catch (IOException e)
			{
				e.printStackTrace();
			}
		}
		
		
		

		
		@Override
		public void selectionEvent(SelectionKey key) throws IOException {
			// schedule async writes first before spending thread time on reads
			if(key.isValid() && key.isWritable()) {
				writeState.set(WRITE_STATE_IDLE);
				connectionManager.interestOpsChanged(this);
				dh_table.getScheduler().execute(this::writeEvent);
			}
			if(key.isValid() && key.isReadable())
				readEvent();
				
		}
		
		void readEvent() throws IOException {

			throttle.decay();
			
			ByteBuffer readBuffer = RPCServer.readBuffer.get();
<<<<<<< HEAD

=======
			
			DHTtype type = dh_table.getType();
			
>>>>>>> 9450e1a9
			while(true)
			{
				readBuffer.clear();
				InetSocketAddress soa =  (InetSocketAddress) channel.receive(readBuffer);
				if(soa == null)
					break;
				
				// * no conceivable DHT message is smaller than 10 bytes
				// * all DHT messages start with a 'd' for dictionary
				// * port 0 is reserved
				// * address family may mismatch due to autoconversion from v4-mapped v6 addresses to Inet4Address
				// -> immediately discard junk on the read loop, don't even allocate a buffer for it
				if(readBuffer.position() < 10 || readBuffer.get(0) != 'd' || soa.getPort() == 0 || !type.canUseSocketAddress(soa))
					continue;
				if(throttle.addAndTest(soa.getAddress()))
					continue;
				
				// copy from the read buffer since we hand off to another thread
				readBuffer.flip();
				ByteBuffer buf = ByteBuffer.allocate(readBuffer.limit()).put(readBuffer);
				buf.flip();
				
				dh_table.getScheduler().execute(() -> {handlePacket(buf, soa);});
				numReceived++;
				stats.addReceivedBytes(buf.limit() + dh_table.getType().HEADER_LENGTH);
			}
		}
		
		public void writeEvent()
		{
			// simply assume nobody else is writing and attempt to do it
			// if it fails it's the current writer's job to double-check after releasing the write lock
			int currentState = WRITE_STATE_IDLE;
			
			if(writeState.compareAndSet(currentState, WRITE_STATE_WRITING))
			{
				// we are now the exclusive writer for this socket
				
				while(true)
				{
					EnqueuedSend es = pipeline.poll();
					if(es == null)
						break;
					try
					{
						
						
						ByteBuffer buf = writeBuffer.get();
								
						es.encodeTo(buf);
						
						int bytesSent = channel.send(buf, es.toSend.getDestination());
						
						if(bytesSent == 0)
						{
							pipeline.add(es);

							writeState.set(WRITE_STATE_AWAITING_NIO_NOTIFICATION);
							// wakeup -> updates selections -> will wait for write OP
							connectionManager.interestOpsChanged(this);
							
							return;
						}
						
						if(DHT.isLogLevelEnabled(LogLevel.Verbose)) {
							DHT.logVerbose("sent: " + prettyPrint(es.toSend.getBase())+ " to " + es.toSend.getDestination());
						}
						
						if(es.associatedCall != null) {
							es.associatedCall.sent(RPCServer.this);
							// when we send requests to a node we don't want their replies to get stuck in the filter
							throttle.remove(es.toSend.getDestination().getAddress());
						}


						stats.addSentMessageToCount(es.toSend);
						stats.addSentBytes(bytesSent + dh_table.getType().HEADER_LENGTH);
						if(DHT.isLogLevelEnabled(LogLevel.Debug))
							DHT.logDebug("RPC send message to " + es.toSend.getDestination() + " | "+ es.toSend.toString() + " | length: " +bytesSent);
					} catch (IOException e)
					{
						// async close
						if(!channel.isOpen())
							return;
						
						// BSD variants may throw an exception (ENOBUFS) instead of just signaling 0 bytes sent when network queues are full -> back off just like we would in the 0 bytes case.
						if(e.getMessage().equals("No buffer space available")) {
							pipeline.add(es);
							writeState.set(WRITE_STATE_AWAITING_NIO_NOTIFICATION);
							connectionManager.interestOpsChanged(this);

							return;
						}

						DHT.log(new IOException(addr+" -> "+es.toSend.getDestination()+" while attempting to send "+es.toSend, e), LogLevel.Error);
						if(es.associatedCall != null)
						{ // need to notify listeners
							es.associatedCall.sendFailed();
						}
						break;
					}
					
					numSent++;
				}
				
				// release claim on the socket
				writeState.compareAndSet(WRITE_STATE_WRITING, WRITE_STATE_IDLE);
				
				// check if we might have to pick it up again due to races
				// schedule async to avoid infinite stacks
				if(pipeline.peek() != null)
					dh_table.getScheduler().execute(this::writeEvent);

			
			}
			
	
		}
		
		@Override
		public void registrationEvent(NIOConnectionManager manager, SelectionKey key) throws IOException {
		}
		
		@Override
		public SelectableChannel getChannel() {
			return channel;
		}
		
		public void close() throws IOException {
			if(writeState.get() == CLOSED)
				return;
			writeState.set(CLOSED);
			stop();
			if(channel != null)
				channel.close();
		}
		
		@Override
		public void doStateChecks(long now) throws IOException {
			if(!channel.isOpen() || channel.socket().isClosed())
			{
				close();
				return;
			}
		}
		
		public int calcInterestOps() {
			int ops = SelectionKey.OP_READ;
			if(writeState.get() == WRITE_STATE_AWAITING_NIO_NOTIFICATION)
				ops |= SelectionKey.OP_WRITE;
			return ops;
		}
	}

	private class EnqueuedSend {
		MessageBase toSend;
		RPCCall associatedCall;
		
		public EnqueuedSend(MessageBase msg, RPCCall call) {
			toSend = msg;
			associatedCall = call;
			assert(toSend.getDestination() != null);
			decorateMessage();
		}
		
		private void decorateMessage() {
			if(toSend.getID() == null)
				toSend.setID(getDerivedID());
			
			// don't include IP on GET_PEER responses, they're already pretty heavy-weight
			if((toSend instanceof PingResponse || toSend instanceof FindNodeResponse) && toSend.getPublicIP() == null) {
				toSend.setPublicIP(toSend.getDestination());
			}
			
			if(associatedCall != null) {
				long configuredRTT = associatedCall.getExpectedRTT();

				if(configuredRTT == -1) {
					configuredRTT = timeoutFilter.getStallTimeout();
				}

// TODO: re-evaluate necessity
//				/*
//				use less aggressive stall timeouts when we observe a high percentage of RPC calls timeouts
//				high loss rates may indicate congested links or saturated NAT
//
//				minimum thresholds based on measurements on a server-class nodes.
//				average observed timeout rate
//				- for non-verified contacts  ~50%
//				- for verified contacts ~15%
//
//				 */
//
//				double adjustedLossrate = Math.max(0, unverifiedLossrate.getAverage() - 0.5) * 2.;
//				double adjustedVerifiedLossrate = Math.max(0, verifiedEntryLossrate.getAverage() - 1./3.) * 3./2.;
//
//				double correctionFactor = Math.max(adjustedLossrate, adjustedVerifiedLossrate);
//
//
//
//				long diff = DHTConstants.RPC_CALL_TIMEOUT_MAX - configuredRTT;
//
//
//				associatedCall.setExpectedRTT((long) (configuredRTT + diff * correctionFactor));
				
				associatedCall.setExpectedRTT(configuredRTT);
			}
				
		}
		
		void encodeTo(ByteBuffer buf) throws IOException {
			try {
				buf.rewind();
				buf.limit(dh_table.getType().MAX_PACKET_SIZE);
				toSend.encode(buf);
			} catch (Exception e) {
				ByteBuffer t = ByteBuffer.allocate(4096);
				try {
					toSend.encode(t);
				} catch(Exception e2) {
					
				}
				
				DHT.logError("encode failed for " + toSend.toString() + " 2nd encode attempt: (" + t.limit() + ") bytes. base map was:" + Utils.prettyPrint(toSend.getBase())  );
				
				
				throw new IOException(e) ;
			}
		}
	}
	
}<|MERGE_RESOLUTION|>--- conflicted
+++ resolved
@@ -662,7 +662,7 @@
 			if(!writeState.compareAndSet(NOT_INITIALIZED, INITIALIZING)) {
 				return;
 			}
-			
+
 			try
 			{
 				timeoutFilter.reset();
@@ -677,7 +677,7 @@
 				if(!writeState.compareAndSet(INITIALIZING, WRITE_STATE_IDLE)) {
 					writeState.set(INITIALIZING);
 					close();
-					
+
 				}
 			} catch (IOException e)
 			{
@@ -707,13 +707,9 @@
 			throttle.decay();
 			
 			ByteBuffer readBuffer = RPCServer.readBuffer.get();
-<<<<<<< HEAD
-
-=======
-			
-			DHTtype type = dh_table.getType();
-			
->>>>>>> 9450e1a9
+
+			DHT.DHTtype type = dh_table.getType();
+
 			while(true)
 			{
 				readBuffer.clear();
