--- conflicted
+++ resolved
@@ -55,18 +55,7 @@
 	public static final int		ANNOUNCE_CACHE_MAX_AGE					= 30 * 60 * 1000;
 	public static final int		ANNOUNCE_CACHE_FAST_LOOKUP_AGE			= 8 * 60 * 1000;
 
-<<<<<<< HEAD
-	private static String version = "AZ00";
-=======
-
-	public static final InetSocketAddress[] UNRESOLVED_BOOTSTRAP_NODES = new InetSocketAddress[] {
-			InetSocketAddress.createUnresolved("dht.transmissionbt.com", 6881),
-			InetSocketAddress.createUnresolved("router.bittorrent.com", 6881),
-			InetSocketAddress.createUnresolved("router.utorrent.com", 6881),
-			InetSocketAddress.createUnresolved("router.silotis.us", 6881),
-	};
 	private static String version = null;
->>>>>>> 9450e1a9
 
 	public static String getVersion() {
 		return version;
@@ -75,7 +64,7 @@
 	public static void setVersion (int ver) {
 		version = "ml" + new String(new byte[] { (byte) (ver >> 8 & 0xFF) , (byte) (ver & 0xff) }, StandardCharsets.ISO_8859_1);
 	}
-	
+
 	static {
 		// 0.1.1
 		setVersion(11);
